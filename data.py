# coding: utf-8

import os
import pytz
import json5
import threading
from time import sleep
from datetime import datetime

import utils as u
import env as env


class data:
    '''
    data 类，存储当前/设备状态
    可用 `.data['xxx']` 直接调取数据 (加载后) *(?)*

    :param config: config class
    '''
    data: dict
    preload_data: dict
    data_check_interval: int = 60

    def __init__(self):
        self.preload_data = json5.load(open('data.example.jsonc', encoding='utf-8'))
        if os.path.exists('data.json'):
            try:
                self.load()
            except Exception as e:
                u.warning(f'Error when loading data: {e}, try re-create')
                os.remove('data.json')
                self.data = self.preload_data
                self.save()
                self.load()
        else:
            u.info('Could not find data.json, creating.')
            try:
                self.data = self.preload_data
                self.save()
            except:
                u.error('Create data.json failed')
                raise

    # --- Storage functions

    def load(self, ret: bool = False, preload: dict = {}, error_count: int = 5) -> dict:
        '''
        加载状态

        :param ret: 是否返回加载后的 dict (为否则设置 self.data)
        :param preload: 将会将 data.json 的内容追加到此后
        '''
        if not preload:
            preload = self.preload_data
        attempts = error_count

        while attempts > 0:
            try:
                if not os.path.exists('data.json'):
                    u.warning('data.json not exist, try re-create')
                    self.data = self.preload_data
                    self.save()
                with open('data.json', 'r', encoding='utf-8') as file:
                    Data = json5.load(file)
                    DATA: dict = {**preload, **Data}
                    if ret:
                        return DATA
                    else:
                        self.data = DATA
                break  # 成功加载数据后跳出循环
            except Exception as e:
                attempts -= 1
                if attempts > 0:
                    u.warning(f'Load data error: {e}, retrying ({attempts} attempts left)')
                else:
                    u.error(f'Load data error: {e}, reached max retry count!')
                    raise

    def save(self):
        '''
        保存配置
        '''
        try:
            with open('data.json', 'w', encoding='utf-8') as file:
                json5.dump(self.data, file, indent=4, ensure_ascii=False, quote_keys=True)
        except Exception as e:
<<<<<<< HEAD
            u.error(f'Failed to save data.json: {e}')
=======
                u.error(f'Failed to save data.json: {e}')
>>>>>>> 3e1df714

    def dset(self, name, value):
        '''
        设置一个值
        '''
        self.data[name] = value

    def dget(self, name, default=None):
        '''
        读取一个值
        '''
        try:
            gotdata = self.data[name]
        except KeyError:
            gotdata = default
        return gotdata

    # --- Metrics

    def metrics_init(self):
        try:
            self.data['metrics']
        except KeyError:
            u.info('Metrics data init')
            self.data['metrics'] = {
                'today_is': '',
                'month_is': '',
                'year_is': '',
                'today': {},
                'month': {},
                'year': {},
                'total': {}
            }
            self.record_metrics()

    def get_metrics_resp(self, json_only: bool = False):
        now = datetime.now(pytz.timezone(env.main.timezone))
        if json_only:
            # 仅用于调试
            return {
                'time': f'{now}',
                'timezone': env.main.timezone,
                'today_is': self.data['metrics']['today_is'],
                'month_is': self.data['metrics']['month_is'],
                'year_is': self.data['metrics']['year_is'],
                'today': self.data['metrics']['today'],
                'month': self.data['metrics']['month'],
                'year': self.data['metrics']['year'],
                'total': self.data['metrics']['total']
            }
        else:
            return u.format_dict({
                'time': f'{now}',
                'timezone': env.main.timezone,
                'today_is': self.data['metrics']['today_is'],
                'month_is': self.data['metrics']['month_is'],
                'year_is': self.data['metrics']['year_is'],
                'today': self.data['metrics']['today'],
                'month': self.data['metrics']['month'],
                'year': self.data['metrics']['year'],
                'total': self.data['metrics']['total']
            })

    def record_metrics(self, path: str = None) -> None:
        '''
        记录调用

        :param path: 访问的路径
        '''
        # if not path:
        #     return
        # vaild_paths = {}

        # get time now
        now = datetime.now(pytz.timezone(env.main.timezone))
        year_is = str(now.year)
        month_is = f'{now.year}-{now.month}'
        today_is = f'{now.year}-{now.month}-{now.day}'

        # 调试使用, 请勿取消注释!!!
        # year_is = '2025'
        # month_is = '2025-1'
        # today_is = '2025-1-18'
        # if now.minute > 31 and now.second > 40:
        #     print('ok')
        #     today_is = '2025-1-19'
        # else:
        #     print('no')

        # - check time
        if self.data['metrics']['today_is'] != today_is:
            u.info(f'[metrics] today_is changed: {self.data["metrics"]["today_is"]} -> {today_is}')
            self.data['metrics']['today_is'] = today_is
            self.data['metrics']['today'] = {}
        # this month
        if self.data['metrics']['month_is'] != month_is:
            u.info(f'[metrics] month_is changed: {self.data["metrics"]["month_is"]} -> {month_is}')
            self.data['metrics']['month_is'] = month_is
            self.data['metrics']['month'] = {}
        # this year
        if self.data['metrics']['year_is'] != year_is:
            u.info(f'[metrics] year_is changed: {self.data["metrics"]["year_is"]} -> {year_is}')
            self.data['metrics']['year_is'] = year_is
            self.data['metrics']['year'] = {}

        # - record num
        today = self.data['metrics'].setdefault('today', {})
        month = self.data['metrics'].setdefault('month', {})
        year = self.data['metrics'].setdefault('year', {})
        total = self.data['metrics'].setdefault('total', {})

        today[path] = today.get(path, 0) + 1
        month[path] = month.get(path, 0) + 1
        year[path] = year.get(path, 0) + 1
        total[path] = total.get(path, 0) + 1

    # --- Timer check - save data

    def start_timer_check(self, data_check_interval: int = 60):
        '''
        使用 threading 启动下面的 `timer_check()`

        :param data_check_interval: 检查间隔 *(秒)*
        '''
        self.data_check_interval = data_check_interval
        self.timer_thread = threading.Thread(target=self.timer_check, daemon=True)
        self.timer_thread.start()

    def check_device_status(self):
        device_status = self.data.get('device_status', {})
        current_status = self.data.get('status', 0)  # 获取当前 status，默认为 0
        auto_switch_enabled = env.util.auto_switch_status

    # 检查是否启用自动切换功能，并且当前 status 为 0 或 1。
        if auto_switch_enabled and current_status in [0, 1]:
            any_using = any(device.get('using', False) for device in device_status.values())
            if any_using:
                self.data['status'] = 0
            else:
                self.data['status'] = 1
            u.info(f'[check_device_status] log:自动状态切换已启用, 已更新状态 {self.data["status"]}.')
        else:
            if not auto_switch_enabled:
                u.info('[check_device_status] log:自动切换功能已被config禁用.')
            elif current_status not in [0, 1]:
                u.info(f'[check_device_status] log:当前状态为 {current_status}, 关闭自动切换功能.')

    def timer_check(self):
        '''
        定时检查更改并自动保存
        * 根据 `data_check_interval` 参数调整 sleep() 的秒数
        * 需要使用 threading 启动新线程运行
        '''
        u.info(f'[timer_check] started, interval: {self.data_check_interval} seconds.')
        while True:
            sleep(self.data_check_interval)
            try:
                self.check_device_status()  # 检测设备状态并更新status
                file_data = self.load(ret=True)
                if file_data != self.data:
                    self.save()
            except Exception as e:
                u.warning(f'[timer_check] Error: {e}, retrying.')

    # --- check device heartbeat
    # TODO<|MERGE_RESOLUTION|>--- conflicted
+++ resolved
@@ -81,15 +81,8 @@
         '''
         保存配置
         '''
-        try:
-            with open('data.json', 'w', encoding='utf-8') as file:
-                json5.dump(self.data, file, indent=4, ensure_ascii=False, quote_keys=True)
-        except Exception as e:
-<<<<<<< HEAD
-            u.error(f'Failed to save data.json: {e}')
-=======
-                u.error(f'Failed to save data.json: {e}')
->>>>>>> 3e1df714
+        with open('data.json', 'w+', encoding='utf-8') as file:
+            json5.dump(self.data, file, indent=4, ensure_ascii=False)
 
     def dset(self, name, value):
         '''
