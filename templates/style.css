/*
WARNING: 不要使用格式化代码 (本文件内) / DON'T USE CODE FORMATTER IN THIS FILE
*/

html {
    font-size: 25px;
    overflow: auto; /* 添加此行 */
}

rt {
    font-size: 0.6em;
}

body, html {
    margin: 0;
    padding: 0;
    height: 100%;
    overflow: auto; /* 添加此行 */
}

a {
    text-decoration: none;
}

body {
    /* 背景图设置 */
    background-image: url({{ bg }});
    background: no-repeat center center fixed;
    background-size: cover;
    display: flex;
    justify-content: center;
    align-items: center;
}

.card {
<<<<<<< HEAD
    background-color: aliceblue;
    opacity: {{ alpha }};
=======
    background-color: rgba(255, 255, 255, {{ alpha }}); /* 此处不能使用引号包裹 */
>>>>>>> 99a72878
    border-radius: 30px;
    padding: 50px;
    box-shadow: 0 4px 8px rgba(0, 0, 0, 0.1);
    text-align: center;
}

.container {
    display: flex;
    flex-direction: column;
    justify-content: space-between;
}

@media (max-width: 675px) {
    body {
        display: unset;
    }
}

/* 以下为各种状态的颜色 */

.sleeping {
    color: gray;
}

.awake {
    color: rgb(16, 128, 0);
}

.error {
    color: red;
}

/* 不建议删除上面的 .sleeping .awake .error 三个默认颜色 */

#hitokoto_text {
    color: rgba(237, 202, 242, 0.719);
}<|MERGE_RESOLUTION|>--- conflicted
+++ resolved
@@ -33,12 +33,8 @@
 }
 
 .card {
-<<<<<<< HEAD
     background-color: aliceblue;
     opacity: {{ alpha }};
-=======
-    background-color: rgba(255, 255, 255, {{ alpha }}); /* 此处不能使用引号包裹 */
->>>>>>> 99a72878
     border-radius: 30px;
     padding: 50px;
     box-shadow: 0 4px 8px rgba(0, 0, 0, 0.1);
