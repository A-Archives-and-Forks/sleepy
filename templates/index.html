--- conflicted
+++ resolved
@@ -7,10 +7,7 @@
     <title>{{ page_title }}</title>
     <meta name="description" content="{{ page_desc }}">
     <link rel="stylesheet" href="style.css">
-<<<<<<< HEAD
-=======
     <link rel="stylesheet" href="lantern.css">
->>>>>>> ed96f4a8
     <link rel="icon" href="{{ url_for('static', filename='favicon.ico') }}">
 </head>
 
@@ -93,91 +90,7 @@
 
     <!-- 节日灯笼 -->
     {% if lantern %}
-<<<<<<< HEAD
-	<div class="xnkl">
-		<div class="deng-box2">
-			<div class="deng">
-				<div class="xian"></div>
-				<div class="deng-a">
-					<div class="deng-b">
-						<div class="deng-t">度</div>
-					</div>
-				</div>
-				<div class="shui shui-a">
-					<div class="shui-c"></div>
-					<div class="shui-b"></div>
-				</div>
-			</div>
-		</div>
-		<div class="deng-box3">
-			<div class="deng">
-				<div class="xian"></div>
-				<div class="deng-a">
-					<div class="deng-b">
-						<div class="deng-t">欢</div>
-					</div>
-				</div>
-				<div class="shui shui-a">
-					<div class="shui-c"></div>
-					<div class="shui-b"></div>
-				</div>
-			</div>
-		</div>
-		<div class="deng-box1">
-			<div class="deng">
-				<div class="xian"></div>
-				<div class="deng-a">
-					<div class="deng-b">
-						<div class="deng-t">春</div>
-					</div>
-				</div>
-				<div class="shui shui-a">
-					<div class="shui-c"></div>
-					<div class="shui-b"></div>
-				</div>
-			</div>
-		</div>
-		<div class="deng-box">
-			<div class="deng">
-				<div class="xian"></div>
-				<div class="deng-a">
-					<div class="deng-b">
-						<div class="deng-t">新</div>
-					</div>
-				</div>
-				<div class="shui shui-a">
-					<div class="shui-c"></div>
-					<div class="shui-b"></div>
-				</div>
-			</div>
-		</div>
-	</div>
-    {% endif %}
-    <!-- 节日灯笼 End   -->
-    <!-- 主题跟随系统 -->
-    <script>
-        function updateTheme() {
-            const prefersDark = window.matchMedia('(prefers-color-scheme: dark)').matches;
-            const cards = document.querySelectorAll('.card');
-            
-            cards.forEach(card => {
-                if (prefersDark) {
-                    card.classList.remove('light');
-                    card.classList.add('dark');
-                } else {
-                    card.classList.remove('dark');
-                    card.classList.add('light');
-                }
-            });
-        }
-    
-        updateTheme();
-    
-        window.matchMedia('(prefers-color-scheme: dark)').addEventListener('change', updateTheme);
-    
-    </script>
-    <!-- 主题跟随系统 End -->
-=======
+
     <div class="lantern">
 
         <div class="deng-box2">
@@ -238,6 +151,5 @@
         </div>
     </div>
     {% endif %}
->>>>>>> ed96f4a8
 </body>
 </html>