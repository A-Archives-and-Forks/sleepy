--- conflicted
+++ resolved
@@ -20,6 +20,7 @@
 - [x] Android 客户端 ([Autox.js](https://github.com/aiselp/AutoX))
 - [x] [查看更多客户端 (如浏览器脚本)](./client/README.md)
 - [x] Metrics API (统计页面访问 / 接口调用次数)
+- [x] **设备状态使用 Heartbeat 超时判定未在使用**
 - [x] **设备状态使用 Heartbeat 超时判定未在使用**
 - [ ] ~~更多状态存储选项 (如 SQLite)~~
 
@@ -61,6 +62,9 @@
 在目录下新建`.env`文件参考`.env.example`填写  
 也可以直接设置相应的环境变量，注意*环境变量的优先级**高于**`.env`文件*
 >> **[配置示例](./.env.example)**
+在目录下新建`.env`文件参考`.env.example`填写  
+也可以直接设置相应的环境变量，注意*环境变量的优先级**高于**`.env`文件*
+>> **[配置示例](./.env.example)**
 
 ## 使用
 
@@ -75,11 +79,7 @@
 # 简易启动器
 python3 start.py
 ```
-<<<<<<< HEAD
 默认服务 http 端口: **`9010`**
-=======
-默认服务 http 端口: **`7860`**
->>>>>>> 3e1df714
 
 ### 我承认你的代码写的确实很nb，但对我来说还是太吃操作了
 
@@ -94,6 +94,9 @@
 这样的方法有很多个，各个都是`GitHub` T<sub>0.5</sub>的操作  
 我怕教太多了你学不会，现在只要点  
 [这里](https://huggingface.co/spaces/sadg456/s?duplicate=true&visibility=public)  
+然后自己去注册一个账号  
+参考`.env.example`在Setting==>Variables and secrets添加环境变量配置
+然后在这里  
 然后自己去注册一个账号  
 参考`.env.example`在Setting==>Variables and secrets添加环境变量配置
 然后在这里  
@@ -118,7 +121,12 @@
 git pull
 pip install -r requirements.txt
 ```
+```bash
+git pull
+pip install -r requirements.txt
+```
 > Huggingface
+>>Setting==>Variables and secrets=>更改对应的新增配置项===>Factory rebuild
 >>Setting==>Variables and secrets=>更改对应的新增配置项===>Factory rebuild
 
 ## Star History
