#!/system/bin/sh

# ========== 读取配置文件 ==========
SCRIPT_DIR=${0%/*}
CONFIG_FILE="${SCRIPT_DIR}/config.cfg"
. "$CONFIG_FILE"
# ========== 日志系统 ==========
LOG_PATH="${SCRIPT_DIR}/${LOG_NAME}"
log() {
  message="[$(date '+%Y-%m-%d %H:%M:%S')] $1"
  echo "$message" >> "$LOG_PATH"
}
sleepy=0
# ========== 判断是否为游戏 ==========
is_game() {
  pkg="$1"
  for game in $GAME_PACKAGES; do
    if [ "$game" = "$pkg" ]; then
      #log "检测到游戏进程: $pkg，延长监测间隔 600 秒"
      sleep 600
      return 0
    fi
  done
  #log "非游戏进程: $pkg，默认监测间隔 30 秒"
  sleep 30
}

# ========== 解析应用名称 ==========
get_app_name() {
  package_name="$1"

  # 如果是锁屏状态，直接返回
  if [ "$package_name" = "NotificationShade" ]; then
    echo "锁屏了"
    return
  fi

  cached_name=$(awk -F '=' -v pkg="$package_name" '$1 == pkg {print $2; exit}' "$CACHE")
  if [ -n "$cached_name" ]; then
    echo "$cached_name"
    #log "缓存命中: $package_name=$cached_name"
    return
  fi

  # 请求应用商店获取名称
  temp_file="${SCRIPT_DIR}/temp.html"
  if curl --silent --show-error --fail -A "Mozilla/5.0" -o "$temp_file" "https://app.mi.com/details?id=$package_name"; then
    app_name=$(sed -n 's/.*<title>\(.*\)<\/title>.*/\1/p' "$temp_file" | sed 's/-[^-]*$//')
    rm -f "$temp_file"

    if [ -n "$app_name" ]; then
      echo "$app_name"
      echo "$package_name=$app_name" >> "$CACHE"
      log "已写入缓存: $package_name=$app_name"
      return
    else
      echo "$package_name"
      log "网页解析失败，回退到包名: $package_name"
    fi
  else
    echo "$package_name"
    log "网页请求失败，回退到包名: $package_name"
  fi
}

# ========== 发送状态请求 ==========
send_status() {
  package_name="$1"
  app_name=$(get_app_name "$package_name")
  
<<<<<<< HEAD
  battery_level=$(dumpsys battery | sed -n 's/.*level: \([0-9]*\).*/\1/p')
  dumpsys_charging="$(dumpsys deviceidle get charging)"
  
=======
  battery_level=$(cat /sys/class/power_supply/battery/capacity 2>/dev/null)
  dumpsys_charging="$(dumpsys deviceidle get charging)"

>>>>>>> e0482a1a
  if [ "$dumpsys_charging" = "true" ]; then
    res_up="$app_name[${battery_level}%]⚡"
  else
    res_up="$app_name[${battery_level}%]🔋"
  fi

  log "$res_up"
  
  http_code=$(curl -s --connect-timeout 35 --max-time 100 -w "%{http_code}" -o ./curl_body "$URL" \
    -X POST \
    -H "Content-Type: application/json" \
    -d '{"secret": "'"${SECRET}"'", "id": 0, "show_name": "'"${device_model}"'", "using": '"${using}"', "app_name": "'"$res_up"'"}')

  if [ "$http_code" -ne 200 ]; then
    log "警告：请求失败，状态码 $http_code，响应内容：$(cat ./curl_body)"
  fi
}

# ========== 主流程 ==========
LAST_PACKAGE=""
> "$LOG_PATH"
log "===== 服务启动 ====="

# 获取设备信息
device_model=$(getprop ro.product.model)
android_version=$(getprop ro.build.version.release)
log "设备信息: ${device_model}, Android ${android_version}，等待一分钟"

# 可以在这里覆盖设备显示名称
<<<<<<< HEAD
device_model="OnePlus ACE3"
=======
#device_model="OnePlus ACE3"
>>>>>>> e0482a1a

sleep 60
log "开！"

# ========== 核心逻辑 ==========
while true; do
<<<<<<< HEAD
  isLock=$(dumpsys window policy | sed -n 's/.*showing=\([a-z]*\).*/\1/p')
  echo "isLock: $isLock"
  if [ "$isLock" = "true" ]; then
    log "锁屏了"
    sleepy=$((sleepy + 1))
    log "锁屏计数器: $sleepy"
    PACKAGE_NAME="NotificationShade"
      # 休眠检测
      if [ "$sleepy" -ge 60 ]; then
         using="false"
         log "睡死了"
         send_status "$PACKAGE_NAME"
         sleepy=0
      else
        using="true"
      fi
  else
    sleepy=0
    using="true"
    CURRENT_FOCUS=$(dumpsys activity activities 2>/dev/null | grep -m 1 'ResumedActivity')
    PACKAGE_NAME=$(echo "$CURRENT_FOCUS" | sed -E 's/.*u0 ([^/]+).*/\1/')
=======
  CURRENT_FOCUS=$(dumpsys window 2>/dev/null| grep -m 1 'mCurrentFocus')
  PACKAGE_NAME=$(echo "$CURRENT_FOCUS" | awk -F '[ /}]' '{print $5}' | tr -d '[:space:]')
  
  # 锁屏计数器逻辑
  if [ "$PACKAGE_NAME" = "NotificationShade" ]; then
    sleepy=$((sleepy + 1))
    log "锁屏计数器: $sleepy"
  else
    sleepy=0
  fi

  # 休眠检测
  if [ "$sleepy" -ge 60 ]; then
    using="false"
    log "睡死了"
    send_status "$PACKAGE_NAME"
    sleepy=0
  else
    using="true"
>>>>>>> e0482a1a
  fi

  # 常规状态更新
  if [ -n "$PACKAGE_NAME" ] && [ "$PACKAGE_NAME" != "$LAST_PACKAGE" ]; then
    log "状态变化: ${LAST_PACKAGE:-none} → ${PACKAGE_NAME}"
    send_status "$PACKAGE_NAME"
    LAST_PACKAGE="$PACKAGE_NAME"
  fi
  
  is_game "$PACKAGE_NAME"
done<|MERGE_RESOLUTION|>--- conflicted
+++ resolved
@@ -68,15 +68,9 @@
   package_name="$1"
   app_name=$(get_app_name "$package_name")
   
-<<<<<<< HEAD
   battery_level=$(dumpsys battery | sed -n 's/.*level: \([0-9]*\).*/\1/p')
   dumpsys_charging="$(dumpsys deviceidle get charging)"
   
-=======
-  battery_level=$(cat /sys/class/power_supply/battery/capacity 2>/dev/null)
-  dumpsys_charging="$(dumpsys deviceidle get charging)"
-
->>>>>>> e0482a1a
   if [ "$dumpsys_charging" = "true" ]; then
     res_up="$app_name[${battery_level}%]⚡"
   else
@@ -106,18 +100,13 @@
 log "设备信息: ${device_model}, Android ${android_version}，等待一分钟"
 
 # 可以在这里覆盖设备显示名称
-<<<<<<< HEAD
 device_model="OnePlus ACE3"
-=======
-#device_model="OnePlus ACE3"
->>>>>>> e0482a1a
 
 sleep 60
 log "开！"
 
 # ========== 核心逻辑 ==========
 while true; do
-<<<<<<< HEAD
   isLock=$(dumpsys window policy | sed -n 's/.*showing=\([a-z]*\).*/\1/p')
   echo "isLock: $isLock"
   if [ "$isLock" = "true" ]; then
@@ -139,27 +128,6 @@
     using="true"
     CURRENT_FOCUS=$(dumpsys activity activities 2>/dev/null | grep -m 1 'ResumedActivity')
     PACKAGE_NAME=$(echo "$CURRENT_FOCUS" | sed -E 's/.*u0 ([^/]+).*/\1/')
-=======
-  CURRENT_FOCUS=$(dumpsys window 2>/dev/null| grep -m 1 'mCurrentFocus')
-  PACKAGE_NAME=$(echo "$CURRENT_FOCUS" | awk -F '[ /}]' '{print $5}' | tr -d '[:space:]')
-  
-  # 锁屏计数器逻辑
-  if [ "$PACKAGE_NAME" = "NotificationShade" ]; then
-    sleepy=$((sleepy + 1))
-    log "锁屏计数器: $sleepy"
-  else
-    sleepy=0
-  fi
-
-  # 休眠检测
-  if [ "$sleepy" -ge 60 ]; then
-    using="false"
-    log "睡死了"
-    send_status "$PACKAGE_NAME"
-    sleepy=0
-  else
-    using="true"
->>>>>>> e0482a1a
   fi
 
   # 常规状态更新
@@ -169,5 +137,6 @@
     LAST_PACKAGE="$PACKAGE_NAME"
   fi
   
+  
   is_game "$PACKAGE_NAME"
 done