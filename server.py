#!/usr/bin/python3
# coding: utf-8

import pytz
import flask
from datetime import datetime
from markupsafe import escape
<<<<<<< HEAD
=======
import utils as u
from data import data as data_init
>>>>>>> 3e1df714
import json5
import time

from data import data as data_init
import utils as u
import env

try:
    d = data_init()
    METRICS_ENABLED = False
    app = flask.Flask(__name__)
    # c.load()
    d.load()
<<<<<<< HEAD
    d.start_timer_check(data_check_interval=env.main.checkdata_interval)  # 启动定时保存
    try:
        with open('status_list.jsonc', encoding='utf-8') as f:
            status_list = json5.load(f)
    except FileNotFoundError:
        u.error("File 'status_list.jsonc' not found!")
        exit(1)
except Exception as e:
    u.error(f"Error initing: {e}")
=======
    SECRET_REAL = env.secret
    d.start_timer_check(data_check_interval=env.data_check_interval)  # 启动定时保存
    try:
        with open('status_list.jsonc', encoding='utf-8') as f:
         status_list = json5.load(f)
    except FileNotFoundError:
        u.error("File 'status_list.jsonc' not found!")
        exit(1)
except json5.JSONDecodeError as e:
    u.error(f"Error decoding 'status_list.jsonc': {e}")
>>>>>>> 3e1df714
    exit(1)

    # metrics?
    if env.util.metrics:
        u.info('Note: metrics enabled, open /metrics to see your count.')
        METRICS_ENABLED = True
        d.metrics_init()
except KeyboardInterrupt:
    u.warning('Interrupt init')
    exit(0)
except u.SleepyException as e:
    u.warning(f'==========\n{e}')
    exit(1)
except:
    u.error('Unexpected Error!')
    raise

# --- Functions
@app.before_request
def showip():  # type: ignore / (req: flask.request, msg)
    '''
    在日志中显示 ip, 并记录 metrics 信息

    :param req: `flask.request` 对象, 用于取 ip
    :param msg: 信息 (一般是路径, 同时作为 metrics 的项名)
    '''
    # --- get path
    path = flask.request.path
    # --- log
    ip1 = flask.request.remote_addr
    try:
        ip2 = flask.request.headers['X-Forwarded-For']
        u.infon(f'- Request: {ip1} / {ip2} : {path}')
    except:
        ip2 = None
        u.infon(f'- Request: {ip1} : {path}')
    # --- count
    if METRICS_ENABLED:
        d.record_metrics(path)


# --- Templates
@app.route('/')
def index():
    '''
    根目录返回 html
    - Method: **GET**
    '''
    try:
<<<<<<< HEAD
        stat = status_list[d.data['status']]
    except:
        print("索引超出范围，使用默认值")
        stat = {
            'name': '82',
            'desc': '未知的标识符，可能是配置问题。',
            'color': 'error'
        }
    more_text: str = env.page.more_text
=======
       stat = status_list[d.data['status']]
    except:
        print("索引超出范围，使用默认值")
        stat = {
        'name': '82',
        'desc': '未知的标识符，可能是配置问题。',
        'color': 'error'
    }
    more_text: str = env.more_text
>>>>>>> 3e1df714
    if METRICS_ENABLED:
        more_text = more_text.format(
            visit_today=d.data['metrics']['today'].get('/', 0),
            visit_month=d.data['metrics']['month'].get('/', 0),
            visit_year=d.data['metrics']['year'].get('/', 0),
            visit_total=d.data['metrics']['total'].get('/', 0)
        )
    return flask.render_template(
        'index.html',
        page_title=env.page.title,
        page_desc=env.page.desc,
        user=env.page.user,
        learn_more=env.page.learn_more,
        repo=env.page.repo,
        more_text=more_text,
        hitokoto=env.page.hitokoto,
        canvas=env.page.canvas,
        steamkey=env.util.steam_key,
        steamids=env.util.steam_ids,

        status_name=stat['name'],
        status_color=stat['color'],
        status_desc=stat['desc'],

        last_updated=d.data['last_updated'],
    )

@app.route('/'+'git'+'hub')
def git_hub():
    '''
    这里谁来了都改不了!
    '''
    return flask.redirect('ht'+'tps:'+'//git'+'hub.com/'+'wyf'+'9/sle'+'epy', 301)


@app.route('/steam')
def test():
    return flask.render_template(
        'steamstatus.html',
        steamids=env.util.steam_ids
    )


@app.route('/style.css')
def style_css():
    '''
    /style.css
    - Method: **GET**
    '''

    response = flask.make_response(flask.render_template(
        'style.css',
        bg=env.page.background,

    ))
    response.mimetype = 'text/css'
    return response
# --- Read-only
@app.route('/query')
def query(ret_as_dict: bool = False):
    '''
    获取当前状态
    - 无需鉴权
    - Method: **GET**

    :param ret_as_dict: 使函数直接返回 dict 而非 u.format_dict() 格式化后的 response
    '''
    st = d.data['status']
    try:
        stinfo = status_list[st]
    except:
        stinfo = {
            'id': -1,
            'name': '未知',
            'desc': '未知的标识符，可能是配置问题。',
            'color': 'error'
        }
    devicelst = d.data['device_status']
    if d.data['private_mode']:
        devicelst = {}
    timenow = datetime.now(pytz.timezone(env.main.timezone))
    ret = {
        'time': timenow.strftime('%Y-%m-%d %H:%M:%S'),
        'timezone': env.main.timezone,
        'success': True,
        'status': st,
        'info': stinfo,
        'device': devicelst,
        'device_status_slice': env.status.device_slice,
        'last_updated': d.data['last_updated'],
        'refresh': env.status.refresh_interval
    }
    if ret_as_dict:
        return ret
    else:
        return u.format_dict(ret)

@app.route('/status_list')
def get_status_list():
    '''
    获取 `status_list`
    - 无需鉴权
    - Method: **GET**
    '''
    stlst = status_list
    return u.format_dict(stlst)

# --- Status API
@app.route('/set')
def set_normal():
    '''
    普通的 set 设置状态
    - http[s]://<your-domain>[:your-port]/set?secret=<your-secret>&status=<a-number>
    - Method: **GET**
    '''
    status = escape(flask.request.args.get('status'))
    try:
        status = int(status)
    except:
        return u.reterr(
            code='bad request',
            message="argument 'status' must be int"
        )
    secret = escape(flask.request.args.get('secret'))
    if secret == env.main.secret:
        d.dset('status', status)
        return u.format_dict({
            'success': True,
            'code': 'OK',
            'set_to': status
        })
    else:
        return u.reterr(
            code='not authorized',
            message='invaild secret'
        )


# --- Device API
@app.route('/device/set', methods=['GET', 'POST'])
def device_set():
    '''
    设置单个设备的信息/打开应用
    - Method: **GET / POST**
    '''
    if flask.request.method == 'GET':
        try:
            device_id = escape(flask.request.args.get('id'))
            device_show_name = escape(flask.request.args.get('show_name'))
            device_using = u.tobool(escape(flask.request.args.get('using')), throw=True)
            app_name = escape(flask.request.args.get('app_name'))
        except:
            return u.reterr(
                code='bad request',
                message='missing param or wrong param type'
            )
        secret = escape(flask.request.args.get('secret'))
        if secret == env.main.secret:
            devices: dict = d.dget('device_status')
            devices[device_id] = {
                'show_name': device_show_name,
                'using': device_using,
                'app_name': app_name
            }
            d.data['last_updated'] = datetime.now(pytz.timezone(env.main.timezone)).strftime('%Y-%m-%d %H:%M:%S')
        else:
            return u.reterr(
                code='not authorized',
                message='invaild secret'
            )
    elif flask.request.method == 'POST':
        req = flask.request.get_json()
        try:
            secret = req['secret']
            device_id = req['id']
            device_show_name = req['show_name']
            device_using = u.tobool(req['using'], throw=True)
            app_name = req['app_name']
        except:
            return u.reterr(
                code='bad request',
                message='missing param'
            )
        if secret == env.main.secret:
            devices: dict = d.dget('device_status')
            # L245~247同理
            if not device_using:
                app_name = ''
            devices[device_id] = {
                'show_name': device_show_name,
                'using': device_using,
                'app_name': app_name
            }
            d.data['last_updated'] = datetime.now(pytz.timezone(env.main.timezone)).strftime('%Y-%m-%d %H:%M:%S')
            d.check_device_status()
        else:
            return u.reterr(
                code='not authorized',
                message='invaild secret'
            )
    else:
        return u.reterr(
            code='invaild request',
            message='only supports GET and POST method!'
        )
    return u.format_dict({
        'success': True,
        'code': 'OK'
    })

@app.route('/device/remove')
def remove_device():
    '''
    移除单个设备的状态
    - Method: **GET**
    '''
    device_id = escape(flask.request.args.get('id'))
    secret = escape(flask.request.args.get('secret'))
    if secret == env.main.secret:
        try:
            del d.data['device_status'][device_id]
            d.data['last_updated'] = datetime.now(pytz.timezone(env.main.timezone)).strftime('%Y-%m-%d %H:%M:%S')
            d.check_device_status()
        except KeyError:
            return u.reterr(
                code='not found',
                message='cannot find item'
            )
    else:
        return u.reterr(
            code='not authorized',
            message='invaild secret'
        )
    return u.format_dict({
        'success': True,
        'code': 'OK'
    })


@app.route('/device/clear')
def clear_device():
    '''
    清除所有设备状态
    - Method: **GET**
    '''
    secret = escape(flask.request.args.get('secret'))
    if secret == env.main.secret:
        d.data['device_status'] = {}
        d.data['last_updated'] = datetime.now(pytz.timezone(env.main.timezone)).strftime('%Y-%m-%d %H:%M:%S')
        d.check_device_status()
    else:
        return u.reterr(
            code='not authorized',
            message='invaild secret'
        )
    return u.format_dict({
        'success': True,
        'code': 'OK'
    })


@app.route('/device/private_mode')
def private_mode():
    '''
    隐私模式, 即不在 /query 中显示设备状态 (仍可正常更新)
    - Method: **GET**
    '''
    secret = escape(flask.request.args.get('secret'))
    if secret == env.main.secret:
        private = escape(flask.request.args.get('private'))
        private = u.tobool(private)
        if private == None:
            return u.reterr(
                code='invaild request',
                message='"private" arg only supports boolean type'
            )
        d.data['private_mode'] = private
        d.data['last_updated'] = datetime.now(pytz.timezone(env.main.timezone)).strftime('%Y-%m-%d %H:%M:%S')
    else:
        return u.reterr(
            code='not authorized',
            message='invaild secret'
        )
    return u.format_dict({
        'success': True,
        'code': 'OK'
    })

# --- Storage API

<<<<<<< HEAD
# @app.route('/reload_config')
# def reload_config():
#     '''
#     从 `config.jsonc` 重载配置
#     - Method: **GET**
#     '''
#     secret = escape(flask.request.args.get('secret'))

#     if secret == e.main.secret:
#         return u.format_dict({
#             'success': True,
#             'code': 'OK',
#         })
#     else:
#         return u.reterr(
#             code='not authorized',
#             message='invalid secret'
#         )
=======

@app.route('/reload_config')
def reload_config():
    '''
    从 `config.jsonc` 重载配置
    - Method: **GET**
    '''
    secret = escape(flask.request.args.get('secret'))

    # 先声明 global
    global SECRET_REAL

    if secret == SECRET_REAL:
        SECRET_REAL = env.secret
        return u.format_dict({
            'success': True,
            'code': 'OK',
        })
    else:
        return u.reterr(
            code='not authorized',
            message='invalid secret'
        )
>>>>>>> 3e1df714


@app.route('/save_data')
def save_data():
    '''
    保存内存中的状态信息到 `data.json`
    - Method: **GET**
    '''
    secret = escape(flask.request.args.get('secret'))
    if secret == env.main.secret:
        try:
            d.save()
        except Exception as e:
            return u.reterr(
                code='exception',
                message=f'{e}'
            )
        return u.format_dict({
            'success': True,
            'code': 'OK',
            'data': d.data
        })
    else:
        return u.reterr(
            code='not authorized',
            message='invaild secret'
        )


@app.route('/events')
def events():
    '''
    SSE 事件流，用于推送状态更新
    - Method: **GET**
    '''
    def event_stream():
        last_update = None
        last_heartbeat = time.time()
        while True:
            current_time = time.time()
            # 检查数据是否已更新
            current_update = d.data['last_updated']

            # 如果数据有更新，发送更新事件并重置心跳计时器
            if last_update != current_update:
                last_update = current_update
                # 重置心跳计时器
                last_heartbeat = current_time

<<<<<<< HEAD
                # 获取 /query 返回数据
                ret = query(ret_as_dict=True)
=======
                # 构造与 /query 相同的数据
                st = d.data['status']
                try:
                    stinfo = status_list[st]
                except:
                    stinfo = {
                        'id': -1,
                        'name': '未知',
                        'desc': '未知的标识符，可能是配置问题。',
                        'color': 'error'
                    }
                devicelst = d.data['device_status']
                if d.data['private_mode']:
                    devicelst = {}
                timenow = datetime.now(pytz.timezone(env.timezone))
                ret = {
                    'time': timenow.strftime('%Y-%m-%d %H:%M:%S'),
                    'timezone': env.timezone,
                    'success': True,
                    'status': st,
                    'info': stinfo,
                    'device': devicelst,
                    'device_status_slice': env.device_status_slice,
                    'last_updated': d.data['last_updated'],
                    'refresh': env.refresh
                }
>>>>>>> 3e1df714
                yield f"event: update\ndata: {json5.dumps(ret, quote_keys=True)}\n\n"
            # 只有在没有数据更新的情况下才检查是否需要发送心跳
            elif current_time - last_heartbeat >= 30:
                timenow = datetime.now(pytz.timezone(env.main.timezone))
                yield f"event: heartbeat\ndata: {timenow.strftime('%Y-%m-%d %H:%M:%S')}\n\n"
                last_heartbeat = current_time

            time.sleep(1)  # 每秒检查一次更新

    response = flask.Response(event_stream(), mimetype="text/event-stream")
    response.headers["Cache-Control"] = "no-cache"
    response.headers["X-Accel-Buffering"] = "no"  # 禁用 Nginx 缓冲
    return response


# --- (Special) Metrics API
if METRICS_ENABLED:
    @app.route('/metrics')
    def metrics():
        '''
        获取统计信息
        - Method: **GET**
        '''
        resp = d.get_metrics_resp()
        return resp


# --- End
if __name__ == '__main__':
    print(f"===================hi {env.page.user}!===================")
    app.run(  # 启↗动↘
<<<<<<< HEAD
        host=env.main.host,
        port=env.main.port,
        debug=env.main.debug
=======
        host=env.host,
        port=env.port,
        debug=env.debug
>>>>>>> 3e1df714
    )
    print('Server exited, saving data...')
    d.save()
    print('Bye.')<|MERGE_RESOLUTION|>--- conflicted
+++ resolved
@@ -5,11 +5,6 @@
 import flask
 from datetime import datetime
 from markupsafe import escape
-<<<<<<< HEAD
-=======
-import utils as u
-from data import data as data_init
->>>>>>> 3e1df714
 import json5
 import time
 
@@ -23,30 +18,8 @@
     app = flask.Flask(__name__)
     # c.load()
     d.load()
-<<<<<<< HEAD
-    d.start_timer_check(data_check_interval=env.main.checkdata_interval)  # 启动定时保存
-    try:
-        with open('status_list.jsonc', encoding='utf-8') as f:
-            status_list = json5.load(f)
-    except FileNotFoundError:
-        u.error("File 'status_list.jsonc' not found!")
-        exit(1)
-except Exception as e:
-    u.error(f"Error initing: {e}")
-=======
     SECRET_REAL = env.secret
     d.start_timer_check(data_check_interval=env.data_check_interval)  # 启动定时保存
-    try:
-        with open('status_list.jsonc', encoding='utf-8') as f:
-         status_list = json5.load(f)
-    except FileNotFoundError:
-        u.error("File 'status_list.jsonc' not found!")
-        exit(1)
-except json5.JSONDecodeError as e:
-    u.error(f"Error decoding 'status_list.jsonc': {e}")
->>>>>>> 3e1df714
-    exit(1)
-
     # metrics?
     if env.util.metrics:
         u.info('Note: metrics enabled, open /metrics to see your count.')
@@ -94,27 +67,15 @@
     - Method: **GET**
     '''
     try:
-<<<<<<< HEAD
-        stat = status_list[d.data['status']]
+        stat = c.config['status_list'][d.data['status']]
     except:
         print("索引超出范围，使用默认值")
         stat = {
-            'name': '82',
+            'name': '未知',
             'desc': '未知的标识符，可能是配置问题。',
             'color': 'error'
         }
-    more_text: str = env.page.more_text
-=======
-       stat = status_list[d.data['status']]
-    except:
-        print("索引超出范围，使用默认值")
-        stat = {
-        'name': '82',
-        'desc': '未知的标识符，可能是配置问题。',
-        'color': 'error'
-    }
-    more_text: str = env.more_text
->>>>>>> 3e1df714
+    more_text: str = ot['more_text']
     if METRICS_ENABLED:
         more_text = more_text.format(
             visit_today=d.data['metrics']['today'].get('/', 0),
@@ -405,7 +366,6 @@
 
 # --- Storage API
 
-<<<<<<< HEAD
 # @app.route('/reload_config')
 # def reload_config():
 #     '''
@@ -414,31 +374,12 @@
 #     '''
 #     secret = escape(flask.request.args.get('secret'))
 
-#     if secret == e.main.secret:
-#         return u.format_dict({
-#             'success': True,
-#             'code': 'OK',
-#         })
-#     else:
-#         return u.reterr(
-#             code='not authorized',
-#             message='invalid secret'
-#         )
-=======
-
-@app.route('/reload_config')
-def reload_config():
-    '''
-    从 `config.jsonc` 重载配置
-    - Method: **GET**
-    '''
-    secret = escape(flask.request.args.get('secret'))
-
     # 先声明 global
     global SECRET_REAL
 
     if secret == SECRET_REAL:
-        SECRET_REAL = env.secret
+        c.load()
+        SECRET_REAL = os.environ.get('SLEEPY_SECRET') or c.get('secret')
         return u.format_dict({
             'success': True,
             'code': 'OK',
@@ -448,7 +389,6 @@
             code='not authorized',
             message='invalid secret'
         )
->>>>>>> 3e1df714
 
 
 @app.route('/save_data')
@@ -498,14 +438,10 @@
                 # 重置心跳计时器
                 last_heartbeat = current_time
 
-<<<<<<< HEAD
-                # 获取 /query 返回数据
-                ret = query(ret_as_dict=True)
-=======
                 # 构造与 /query 相同的数据
                 st = d.data['status']
                 try:
-                    stinfo = status_list[st]
+                    stinfo = c.config['status_list'][st]
                 except:
                     stinfo = {
                         'id': -1,
@@ -528,8 +464,7 @@
                     'last_updated': d.data['last_updated'],
                     'refresh': env.refresh
                 }
->>>>>>> 3e1df714
-                yield f"event: update\ndata: {json5.dumps(ret, quote_keys=True)}\n\n"
+                yield f"event: update\ndata: {json.dumps(ret)}\n\n"
             # 只有在没有数据更新的情况下才检查是否需要发送心跳
             elif current_time - last_heartbeat >= 30:
                 timenow = datetime.now(pytz.timezone(env.main.timezone))
@@ -560,15 +495,9 @@
 if __name__ == '__main__':
     print(f"===================hi {env.page.user}!===================")
     app.run(  # 启↗动↘
-<<<<<<< HEAD
-        host=env.main.host,
-        port=env.main.port,
-        debug=env.main.debug
-=======
         host=env.host,
         port=env.port,
-        debug=env.debug
->>>>>>> 3e1df714
+        debug=c.config['debug']
     )
     print('Server exited, saving data...')
     d.save()
